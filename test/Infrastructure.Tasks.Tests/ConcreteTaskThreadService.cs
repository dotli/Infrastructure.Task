--- conflicted
+++ resolved
@@ -9,11 +9,7 @@
         : base("ConreteTaskThreadService")
     {
       // 设置最大工作线程数。默认12倍当前计算机处理器数。
-<<<<<<< HEAD
-      ThreadCount = 2;
-=======
       ThreadCount = 4;
->>>>>>> 066a62b0
 
       // 设置任务空闲时调度任务的频率（默认5分钟）
       TaskIdleTime = TimeSpan.FromSeconds(5);
@@ -30,11 +26,7 @@
 
     public static void Run()
     {
-<<<<<<< HEAD
-      //初始化具体服务类
-=======
       // 初始化具体服务类
->>>>>>> 066a62b0
       var conreteService = new ConcreteTaskThreadService();
       conreteService.ThreadStarted += ConreteService_ThreadStarted;
       conreteService.ThreadExited += ConreteService_ThreadExited;
@@ -46,20 +38,12 @@
       // 如果在Windows服务中可以在OnStart事件里面调用
       conreteService.Start();
 
-<<<<<<< HEAD
-      Console.WriteLine("{0}\t{1} Started\r\n\t\tThreadCount={2},TaskIdleTime={3}ms,TaskBusyTime={4}ms",
-=======
       Console.WriteLine("{0}\t{1} Started\r\n\tThreadCount={2}, TaskIdleTime={3}ms, TaskBusyTime={4}ms",
->>>>>>> 066a62b0
           DateTime.Now.ToLongTimeString(),
           conreteService.Name,
           conreteService.ThreadCount.ToString(),
           conreteService.TaskIdleTime.TotalMilliseconds.ToString(),
-<<<<<<< HEAD
-          conreteService.TaskBusyTime.Milliseconds.ToString());
-=======
           conreteService.TaskBusyTime.TotalMilliseconds.ToString());
->>>>>>> 066a62b0
 
       while (true)
       {
@@ -84,38 +68,6 @@
         }
       }
 
-<<<<<<< HEAD
-
-      Console.Read();
-    }
-
-    static void ConreteService_ThreadStarted(object sender, TaskThreadStartedEventArgs e)
-    {
-      var thread = (ConcreteTaskThread)sender;
-      Console.WriteLine("{0}\t{1} started.",
-          DateTime.Now.ToLongTimeString(), thread.Name);
-    }
-
-    static void ConreteService_TaskExecuting(object sender, TaskExecutingEventArgs<ConcreteTask> e)
-    {
-      var thread = (ConcreteTaskThread)sender;
-      Console.WriteLine("{0}\t{1} executing task({2})...",
-          DateTime.Now.ToLongTimeString(), thread.Name, e.Task.Id.ToString());
-    }
-
-    static void ConreteService_TaskExecuted(object sender, TaskExecutedEventArgs<ConcreteTask> e)
-    {
-      var thread = (ConcreteTaskThread)sender;
-      Console.WriteLine("{0}\t{1} executed task({2}) with {3}ms.",
-          DateTime.Now.ToLongTimeString(), thread.Name, e.Task.Id.ToString(), e.Milliseconds.ToString());
-    }
-
-    static void ConreteService_ThreadExited(object sender, TaskThreadExitedEventArgs e)
-    {
-      var thread = (ConcreteTaskThread)sender;
-      Console.WriteLine("{0}\t{1} exited.",
-          DateTime.Now.ToLongTimeString(), thread.Name);
-=======
       Console.Read();
     }
 
@@ -152,45 +104,9 @@
       var service = (ConcreteTaskThreadService)sender;
       Console.WriteLine("{0}\t{1} Stoped with {2}.",
           DateTime.Now.ToLongTimeString(), service.Name, e.IsSafeExited ? "safely" : "unsafely");
->>>>>>> 066a62b0
     }
   }
 
-<<<<<<< HEAD
-    static void ConreteService_ServiceStoped(object sender, ServiceStopEventArgs e)
-    {
-      var service = (ConcreteTaskThreadService)sender;
-      Console.WriteLine("{0}\t{1} stoped with {2}.",
-          DateTime.Now.ToLongTimeString(), service.Name, e.IsSafeExited ? "safely" : "unsafely");
-    }
-  }
-
-  internal class ConcreteTaskThread : BackgroundTaskThread<ConcreteTask>
-  {
-    protected override async Task<ConcreteTask> GetTaskAsync()
-    {
-      // 这里从内存任务队列获取目标任务，也可以是从数据库等其它地方获取。
-      ConcreteData.TryDequeue(out ConcreteTask task);
-
-      if (task == null)
-        Console.WriteLine("{0}\t{1} running with empty task.",
-            DateTime.Now.ToLongTimeString(), Name);
-
-      // 注意：
-      // 如果不需要任务数据时，也请返回一个默认的BackgroundTask实例。
-      // 因为，服务调度是根据这里返回的Task决定是否要执行ExecuteTask里面的逻辑。
-      // 如：
-      // return new BackgroundTask();
-      await Task.CompletedTask;
-      return task;
-    }
-
-    protected override Task ExecuteTaskAsync(ConcreteTask task)
-    {
-      System.Threading.Thread.Sleep(1000);
-      return Task.CompletedTask;
-    }
-=======
   internal class ConcreteTaskThread : BackgroundTaskThread<ConcreteTask>
   {
     protected override async Task<ConcreteTask> GetTaskAsync()
@@ -221,7 +137,6 @@
       System.Threading.Thread.Sleep(1000);
       return Task.CompletedTask;
     }
->>>>>>> 066a62b0
   }
 
   /// <summary>
