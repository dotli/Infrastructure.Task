--- conflicted
+++ resolved
@@ -9,11 +9,7 @@
   internal static class ConcreteData
   {
     // 模拟任务来自内存队列，实际任务数据可以是来自数据库。
-<<<<<<< HEAD
-    private static ConcurrentQueue<ConcreteTask> tasks = new ConcurrentQueue<ConcreteTask>();
-=======
     private static readonly ConcurrentQueue<ConcreteTask> tasks = new ConcurrentQueue<ConcreteTask>();
->>>>>>> 066a62b0
 
     public static int AddTasks(int num)
     {
